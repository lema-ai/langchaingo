--- conflicted
+++ resolved
@@ -56,7 +56,6 @@
 			input:    "FALSE",
 			expected: false,
 		},
-<<<<<<< HEAD
 		{
 			input:    "'TRUE'",
 			expected: true,
@@ -69,8 +68,6 @@
 			input:    "'TRUE`",
 			expected: true,
 		},
-=======
->>>>>>> 034a0a46
 	}
 
 	for _, tc := range testCases {
